--- conflicted
+++ resolved
@@ -23,12 +23,7 @@
 
 list(APPEND fosphor_python_files
     base_sink_c_python.cc
-<<<<<<< HEAD
-=======
-    glfw_sink_c_python.cc
-    qt_sink_c_python.cc
     overlap_cc_python.cc
->>>>>>> e02a2ea4
     python_bindings.cc)
 
 if(ENABLE_GLFW)
