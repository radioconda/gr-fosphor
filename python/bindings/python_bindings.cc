/*
 * Copyright 2020-2021 Free Software Foundation, Inc.
 * Copyright 2013-2021 Sylvain Munaut <tnt@246tNt.com>
 *
 * This file is part of gr-fosphor
 *
 * SPDX-License-Identifier: GPL-3.0-or-later
 */

#include <pybind11/pybind11.h>

#define NPY_NO_DEPRECATED_API NPY_1_7_API_VERSION
#include <numpy/arrayobject.h>

namespace py = pybind11;

void bind_base_sink_c(py::module& m);
void bind_glfw_sink_c(py::module& m);
void bind_qt_sink_c(py::module& m);
void bind_overlap_cc(py::module& m);

// We need this hack because import_array() returns NULL
// for newer Python versions.
// This function is also necessary because it ensures access to the C API
// and removes a warning.
void* init_numpy()
{
	import_array();
	return NULL;
}

PYBIND11_MODULE(fosphor_python, m)
{
	// Initialize the numpy C API
	// (otherwise we will see segmentation faults)
	init_numpy();

	// Allow access to base block methods
	py::module::import("gnuradio.gr");

	bind_base_sink_c(m);
#ifdef ENABLE_GLFW
	bind_glfw_sink_c(m);
#endif
#ifdef ENABLE_QT
	bind_qt_sink_c(m);
<<<<<<< HEAD
#endif
=======
	bind_overlap_cc(m);
>>>>>>> e02a2ea4
}<|MERGE_RESOLUTION|>--- conflicted
+++ resolved
@@ -44,9 +44,6 @@
 #endif
 #ifdef ENABLE_QT
 	bind_qt_sink_c(m);
-<<<<<<< HEAD
 #endif
-=======
 	bind_overlap_cc(m);
->>>>>>> e02a2ea4
 }